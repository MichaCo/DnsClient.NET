﻿using System;
using System.Collections.Concurrent;
using System.Collections.Generic;
using System.Linq;
using System.Net;
using System.Net.Sockets;
using System.Threading;
using System.Threading.Tasks;
using DnsClient.Internal;

namespace DnsClient
{
    internal class DnsTcpMessageHandler : DnsMessageHandler
    {
        private readonly ConcurrentDictionary<IPEndPoint, ClientPool> _pools = new ConcurrentDictionary<IPEndPoint, ClientPool>();

        public override DnsMessageHandleType Type { get; } = DnsMessageHandleType.TCP;

        public override DnsResponseMessage Query(IPEndPoint endpoint, DnsRequestMessage request, TimeSpan timeout)
        {
            if (timeout.TotalMilliseconds != Timeout.Infinite && timeout.TotalMilliseconds < int.MaxValue)
            {
                using (var cts = new CancellationTokenSource(timeout))
                {
                    return QueryAsync(endpoint, request, cts.Token)
                        .WithCancellation(cts.Token)
                        .ConfigureAwait(false).GetAwaiter().GetResult();
                }
            }

            return QueryAsync(endpoint, request, CancellationToken.None).ConfigureAwait(false).GetAwaiter().GetResult();
        }

        public override async Task<DnsResponseMessage> QueryAsync(
            IPEndPoint server,
            DnsRequestMessage request,
            CancellationToken cancellationToken)
        {
            cancellationToken.ThrowIfCancellationRequested();

            ClientPool pool;
            while (!_pools.TryGetValue(server, out pool))
            {
                _pools.TryAdd(server, new ClientPool(true, server));
            }

            var entry = await pool.GetNextClient().ConfigureAwait(false);

            using var cancelCallback = cancellationToken.Register(() =>
            {
                if (entry == null)
                {
                    return;
                }

                entry.DisposeClient();
            });

            try
            {
                var response = await QueryAsyncInternal(entry.Client, request, cancellationToken).ConfigureAwait(false);
                pool.Enqueue(entry);

                return response;
            }
            catch
            {
                entry.DisposeClient();
                throw;
            }
<<<<<<< HEAD
=======

            ValidateResponse(request, response);

            return response;
>>>>>>> d56cb12b
        }

        private async Task<DnsResponseMessage> QueryAsyncInternal(TcpClient client, DnsRequestMessage request, CancellationToken cancellationToken)
        {
            cancellationToken.ThrowIfCancellationRequested();

            var stream = client.GetStream();

            // use a pooled buffer to writer the data + the length of the data later into the first two bytes
            using (var memory = new PooledBytes(DnsDatagramWriter.BufferSize + 2))
            using (var writer = new DnsDatagramWriter(new ArraySegment<byte>(memory.Buffer, 2, memory.Buffer.Length - 2)))
            {
                GetRequestData(request, writer);
                int dataLength = writer.Index;
                memory.Buffer[0] = (byte)((dataLength >> 8) & 0xff);
                memory.Buffer[1] = (byte)(dataLength & 0xff);

                //await client.Client.SendAsync(new ArraySegment<byte>(memory.Buffer, 0, dataLength + 2), SocketFlags.None).ConfigureAwait(false);
                await stream.WriteAsync(memory.Buffer, 0, dataLength + 2, cancellationToken).ConfigureAwait(false);
                await stream.FlushAsync(cancellationToken).ConfigureAwait(false);
            }

            if (!stream.CanRead)
            {
                // might retry
                throw new TimeoutException();
            }

            cancellationToken.ThrowIfCancellationRequested();

            var responses = new List<DnsResponseMessage>();

            do
            {
                int length;
                using (var lengthBuffer = new PooledBytes(2))
                {
                    int bytesReceived = 0, read;
                    while ((bytesReceived += (read = await stream.ReadAsync(lengthBuffer.Buffer, bytesReceived, 2, cancellationToken).ConfigureAwait(false))) < 2)
                    {
                        if (read <= 0)
                        {
                            // disconnected, might retry
                            throw new TimeoutException();
                        }
                    }

                    length = lengthBuffer.Buffer[0] << 8 | lengthBuffer.Buffer[1];
                }

                if (length <= 0)
                {
                    // server signals close/disconnecting, might retry
                    throw new TimeoutException();
                }

                using (var memory = new PooledBytes(length))
                {
                    int bytesReceived = 0, read;
                    int readSize = length > 4096 ? 4096 : length;

                    while (!cancellationToken.IsCancellationRequested
                        && (bytesReceived += read = await stream.ReadAsync(memory.Buffer, bytesReceived, readSize, cancellationToken).ConfigureAwait(false)) < length)
                    {
                        if (read <= 0)
                        {
                            // disconnected
                            throw new TimeoutException();
                        }
                        if (bytesReceived + readSize > length)
                        {
                            readSize = length - bytesReceived;

                            if (readSize <= 0)
                            {
                                break;
                            }
                        }
                    }

                    DnsResponseMessage response = GetResponseMessage(new ArraySegment<byte>(memory.Buffer, 0, bytesReceived));

                    responses.Add(response);
                }
            } while (stream.DataAvailable && !cancellationToken.IsCancellationRequested);

            return DnsResponseMessage.Combine(responses);
        }

        private class ClientPool : IDisposable
        {
            private bool _disposedValue = false;
            private readonly bool _enablePool;
            private ConcurrentQueue<ClientEntry> _clients = new ConcurrentQueue<ClientEntry>();
            private readonly IPEndPoint _endpoint;

            public ClientPool(bool enablePool, IPEndPoint endpoint)
            {
                _enablePool = enablePool;
                _endpoint = endpoint;
            }

            public async Task<ClientEntry> GetNextClient()
            {
                if (_disposedValue)
                {
                    throw new ObjectDisposedException(nameof(ClientPool));
                }

                ClientEntry entry = null;
                if (_enablePool)
                {
                    while (entry == null && !TryDequeue(out entry))
                    {
                        entry = new ClientEntry(new TcpClient(_endpoint.AddressFamily) { LingerState = new LingerOption(true, 0) }, _endpoint);
                        await entry.Client.ConnectAsync(_endpoint.Address, _endpoint.Port).ConfigureAwait(false);
                    }
                }
                else
                {
                    entry = new ClientEntry(new TcpClient(_endpoint.AddressFamily), _endpoint);
                    await entry.Client.ConnectAsync(_endpoint.Address, _endpoint.Port).ConfigureAwait(false);
                }

                return entry;
            }

            public void Enqueue(ClientEntry entry)
            {
                if (_disposedValue)
                {
                    throw new ObjectDisposedException(nameof(ClientPool));
                }

                if (entry == null)
                {
                    throw new ArgumentNullException(nameof(entry));
                }

                if (!entry.Client.Client.RemoteEndPoint.Equals(_endpoint))
                {
                    throw new ArgumentException("Invalid endpoint.");
                }

                // TickCount swap will be fine here as the entry just gets disposed and we'll create a new one starting at 0+ again, totally fine...
                if (_enablePool && entry.Client.Connected && entry.StartMillis + entry.MaxLiveTime >= (Environment.TickCount & int.MaxValue))
                {
                    _clients.Enqueue(entry);
                }
                else
                {
                    // dispose the client and don't keep a reference
                    entry.DisposeClient();
                }
            }

            public bool TryDequeue(out ClientEntry entry)
            {
                if (_disposedValue)
                {
                    throw new ObjectDisposedException(nameof(ClientPool));
                }

                bool result;
                while (result = _clients.TryDequeue(out entry))
                {
                    // validate the client before returning it
                    if (entry.Client.Connected && entry.StartMillis + entry.MaxLiveTime >= (Environment.TickCount & int.MaxValue))
                    {
                        break;
                    }
                    else
                    {
                        entry.DisposeClient();
                    }
                }

                return result;
            }

            protected virtual void Dispose(bool disposing)
            {
                if (!_disposedValue)
                {
                    if (disposing)
                    {
                        foreach (var entry in _clients)
                        {
                            entry.DisposeClient();
                        }

                        _clients = new ConcurrentQueue<ClientEntry>();
                    }

                    _disposedValue = true;
                }
            }

            public void Dispose()
            {
                Dispose(true);
            }

            public class ClientEntry
            {
                public ClientEntry(TcpClient client, IPEndPoint endpoint)
                {
                    Client = client;
                    Endpoint = endpoint;
                }

                public void DisposeClient()
                {
                    try
                    {
#if !NET45
                        Client.Dispose();
#else
                        Client.Close();
#endif
                    }
                    catch { }
                }

                public TcpClient Client { get; }

                public IPEndPoint Endpoint { get; }

                public int StartMillis { get; set; } = Environment.TickCount & int.MaxValue;

                public int MaxLiveTime { get; set; } = 5000;
            }
        }
    }
}
<|MERGE_RESOLUTION|>--- conflicted
+++ resolved
@@ -1,312 +1,308 @@
-﻿using System;
-using System.Collections.Concurrent;
-using System.Collections.Generic;
-using System.Linq;
-using System.Net;
-using System.Net.Sockets;
-using System.Threading;
-using System.Threading.Tasks;
-using DnsClient.Internal;
-
-namespace DnsClient
-{
-    internal class DnsTcpMessageHandler : DnsMessageHandler
-    {
-        private readonly ConcurrentDictionary<IPEndPoint, ClientPool> _pools = new ConcurrentDictionary<IPEndPoint, ClientPool>();
-
-        public override DnsMessageHandleType Type { get; } = DnsMessageHandleType.TCP;
-
-        public override DnsResponseMessage Query(IPEndPoint endpoint, DnsRequestMessage request, TimeSpan timeout)
-        {
-            if (timeout.TotalMilliseconds != Timeout.Infinite && timeout.TotalMilliseconds < int.MaxValue)
-            {
-                using (var cts = new CancellationTokenSource(timeout))
-                {
-                    return QueryAsync(endpoint, request, cts.Token)
-                        .WithCancellation(cts.Token)
-                        .ConfigureAwait(false).GetAwaiter().GetResult();
-                }
-            }
-
-            return QueryAsync(endpoint, request, CancellationToken.None).ConfigureAwait(false).GetAwaiter().GetResult();
-        }
-
-        public override async Task<DnsResponseMessage> QueryAsync(
-            IPEndPoint server,
-            DnsRequestMessage request,
-            CancellationToken cancellationToken)
-        {
-            cancellationToken.ThrowIfCancellationRequested();
-
-            ClientPool pool;
-            while (!_pools.TryGetValue(server, out pool))
-            {
-                _pools.TryAdd(server, new ClientPool(true, server));
-            }
-
-            var entry = await pool.GetNextClient().ConfigureAwait(false);
-
-            using var cancelCallback = cancellationToken.Register(() =>
-            {
-                if (entry == null)
-                {
-                    return;
-                }
-
-                entry.DisposeClient();
-            });
-
-            try
-            {
-                var response = await QueryAsyncInternal(entry.Client, request, cancellationToken).ConfigureAwait(false);
-                pool.Enqueue(entry);
-
-                return response;
-            }
-            catch
-            {
-                entry.DisposeClient();
-                throw;
-            }
-<<<<<<< HEAD
-=======
-
-            ValidateResponse(request, response);
-
-            return response;
->>>>>>> d56cb12b
-        }
-
-        private async Task<DnsResponseMessage> QueryAsyncInternal(TcpClient client, DnsRequestMessage request, CancellationToken cancellationToken)
-        {
-            cancellationToken.ThrowIfCancellationRequested();
-
-            var stream = client.GetStream();
-
-            // use a pooled buffer to writer the data + the length of the data later into the first two bytes
-            using (var memory = new PooledBytes(DnsDatagramWriter.BufferSize + 2))
-            using (var writer = new DnsDatagramWriter(new ArraySegment<byte>(memory.Buffer, 2, memory.Buffer.Length - 2)))
-            {
-                GetRequestData(request, writer);
-                int dataLength = writer.Index;
-                memory.Buffer[0] = (byte)((dataLength >> 8) & 0xff);
-                memory.Buffer[1] = (byte)(dataLength & 0xff);
-
-                //await client.Client.SendAsync(new ArraySegment<byte>(memory.Buffer, 0, dataLength + 2), SocketFlags.None).ConfigureAwait(false);
-                await stream.WriteAsync(memory.Buffer, 0, dataLength + 2, cancellationToken).ConfigureAwait(false);
-                await stream.FlushAsync(cancellationToken).ConfigureAwait(false);
-            }
-
-            if (!stream.CanRead)
-            {
-                // might retry
-                throw new TimeoutException();
-            }
-
-            cancellationToken.ThrowIfCancellationRequested();
-
-            var responses = new List<DnsResponseMessage>();
-
-            do
-            {
-                int length;
-                using (var lengthBuffer = new PooledBytes(2))
-                {
-                    int bytesReceived = 0, read;
-                    while ((bytesReceived += (read = await stream.ReadAsync(lengthBuffer.Buffer, bytesReceived, 2, cancellationToken).ConfigureAwait(false))) < 2)
-                    {
-                        if (read <= 0)
-                        {
-                            // disconnected, might retry
-                            throw new TimeoutException();
-                        }
-                    }
-
-                    length = lengthBuffer.Buffer[0] << 8 | lengthBuffer.Buffer[1];
-                }
-
-                if (length <= 0)
-                {
-                    // server signals close/disconnecting, might retry
-                    throw new TimeoutException();
-                }
-
-                using (var memory = new PooledBytes(length))
-                {
-                    int bytesReceived = 0, read;
-                    int readSize = length > 4096 ? 4096 : length;
-
-                    while (!cancellationToken.IsCancellationRequested
-                        && (bytesReceived += read = await stream.ReadAsync(memory.Buffer, bytesReceived, readSize, cancellationToken).ConfigureAwait(false)) < length)
-                    {
-                        if (read <= 0)
-                        {
-                            // disconnected
-                            throw new TimeoutException();
-                        }
-                        if (bytesReceived + readSize > length)
-                        {
-                            readSize = length - bytesReceived;
-
-                            if (readSize <= 0)
-                            {
-                                break;
-                            }
-                        }
-                    }
-
-                    DnsResponseMessage response = GetResponseMessage(new ArraySegment<byte>(memory.Buffer, 0, bytesReceived));
-
-                    responses.Add(response);
-                }
-            } while (stream.DataAvailable && !cancellationToken.IsCancellationRequested);
-
-            return DnsResponseMessage.Combine(responses);
-        }
-
-        private class ClientPool : IDisposable
-        {
-            private bool _disposedValue = false;
-            private readonly bool _enablePool;
-            private ConcurrentQueue<ClientEntry> _clients = new ConcurrentQueue<ClientEntry>();
-            private readonly IPEndPoint _endpoint;
-
-            public ClientPool(bool enablePool, IPEndPoint endpoint)
-            {
-                _enablePool = enablePool;
-                _endpoint = endpoint;
-            }
-
-            public async Task<ClientEntry> GetNextClient()
-            {
-                if (_disposedValue)
-                {
-                    throw new ObjectDisposedException(nameof(ClientPool));
-                }
-
-                ClientEntry entry = null;
-                if (_enablePool)
-                {
-                    while (entry == null && !TryDequeue(out entry))
-                    {
-                        entry = new ClientEntry(new TcpClient(_endpoint.AddressFamily) { LingerState = new LingerOption(true, 0) }, _endpoint);
-                        await entry.Client.ConnectAsync(_endpoint.Address, _endpoint.Port).ConfigureAwait(false);
-                    }
-                }
-                else
-                {
-                    entry = new ClientEntry(new TcpClient(_endpoint.AddressFamily), _endpoint);
-                    await entry.Client.ConnectAsync(_endpoint.Address, _endpoint.Port).ConfigureAwait(false);
-                }
-
-                return entry;
-            }
-
-            public void Enqueue(ClientEntry entry)
-            {
-                if (_disposedValue)
-                {
-                    throw new ObjectDisposedException(nameof(ClientPool));
-                }
-
-                if (entry == null)
-                {
-                    throw new ArgumentNullException(nameof(entry));
-                }
-
-                if (!entry.Client.Client.RemoteEndPoint.Equals(_endpoint))
-                {
-                    throw new ArgumentException("Invalid endpoint.");
-                }
-
-                // TickCount swap will be fine here as the entry just gets disposed and we'll create a new one starting at 0+ again, totally fine...
-                if (_enablePool && entry.Client.Connected && entry.StartMillis + entry.MaxLiveTime >= (Environment.TickCount & int.MaxValue))
-                {
-                    _clients.Enqueue(entry);
-                }
-                else
-                {
-                    // dispose the client and don't keep a reference
-                    entry.DisposeClient();
-                }
-            }
-
-            public bool TryDequeue(out ClientEntry entry)
-            {
-                if (_disposedValue)
-                {
-                    throw new ObjectDisposedException(nameof(ClientPool));
-                }
-
-                bool result;
-                while (result = _clients.TryDequeue(out entry))
-                {
-                    // validate the client before returning it
-                    if (entry.Client.Connected && entry.StartMillis + entry.MaxLiveTime >= (Environment.TickCount & int.MaxValue))
-                    {
-                        break;
-                    }
-                    else
-                    {
-                        entry.DisposeClient();
-                    }
-                }
-
-                return result;
-            }
-
-            protected virtual void Dispose(bool disposing)
-            {
-                if (!_disposedValue)
-                {
-                    if (disposing)
-                    {
-                        foreach (var entry in _clients)
-                        {
-                            entry.DisposeClient();
-                        }
-
-                        _clients = new ConcurrentQueue<ClientEntry>();
-                    }
-
-                    _disposedValue = true;
-                }
-            }
-
-            public void Dispose()
-            {
-                Dispose(true);
-            }
-
-            public class ClientEntry
-            {
-                public ClientEntry(TcpClient client, IPEndPoint endpoint)
-                {
-                    Client = client;
-                    Endpoint = endpoint;
-                }
-
-                public void DisposeClient()
-                {
-                    try
-                    {
-#if !NET45
-                        Client.Dispose();
-#else
-                        Client.Close();
-#endif
-                    }
-                    catch { }
-                }
-
-                public TcpClient Client { get; }
-
-                public IPEndPoint Endpoint { get; }
-
-                public int StartMillis { get; set; } = Environment.TickCount & int.MaxValue;
-
-                public int MaxLiveTime { get; set; } = 5000;
-            }
-        }
-    }
-}
+﻿using System;
+using System.Collections.Concurrent;
+using System.Collections.Generic;
+using System.Linq;
+using System.Net;
+using System.Net.Sockets;
+using System.Threading;
+using System.Threading.Tasks;
+using DnsClient.Internal;
+
+namespace DnsClient
+{
+    internal class DnsTcpMessageHandler : DnsMessageHandler
+    {
+        private readonly ConcurrentDictionary<IPEndPoint, ClientPool> _pools = new ConcurrentDictionary<IPEndPoint, ClientPool>();
+
+        public override DnsMessageHandleType Type { get; } = DnsMessageHandleType.TCP;
+
+        public override DnsResponseMessage Query(IPEndPoint endpoint, DnsRequestMessage request, TimeSpan timeout)
+        {
+            if (timeout.TotalMilliseconds != Timeout.Infinite && timeout.TotalMilliseconds < int.MaxValue)
+            {
+                using (var cts = new CancellationTokenSource(timeout))
+                {
+                    return QueryAsync(endpoint, request, cts.Token)
+                        .WithCancellation(cts.Token)
+                        .ConfigureAwait(false).GetAwaiter().GetResult();
+                }
+            }
+
+            return QueryAsync(endpoint, request, CancellationToken.None).ConfigureAwait(false).GetAwaiter().GetResult();
+        }
+
+        public override async Task<DnsResponseMessage> QueryAsync(
+            IPEndPoint server,
+            DnsRequestMessage request,
+            CancellationToken cancellationToken)
+        {
+            cancellationToken.ThrowIfCancellationRequested();
+
+            ClientPool pool;
+            while (!_pools.TryGetValue(server, out pool))
+            {
+                _pools.TryAdd(server, new ClientPool(true, server));
+            }
+
+            var entry = await pool.GetNextClient().ConfigureAwait(false);
+
+            using var cancelCallback = cancellationToken.Register(() =>
+            {
+                if (entry == null)
+                {
+                    return;
+                }
+
+                entry.DisposeClient();
+            });
+
+            try
+            {
+                var response = await QueryAsyncInternal(entry.Client, request, cancellationToken).ConfigureAwait(false);
+
+                ValidateResponse(request, response);
+
+                pool.Enqueue(entry);
+
+                return response;
+            }
+            catch
+            {
+                entry.DisposeClient();
+                throw;
+            }
+        }
+
+        private async Task<DnsResponseMessage> QueryAsyncInternal(TcpClient client, DnsRequestMessage request, CancellationToken cancellationToken)
+        {
+            cancellationToken.ThrowIfCancellationRequested();
+
+            var stream = client.GetStream();
+
+            // use a pooled buffer to writer the data + the length of the data later into the first two bytes
+            using (var memory = new PooledBytes(DnsDatagramWriter.BufferSize + 2))
+            using (var writer = new DnsDatagramWriter(new ArraySegment<byte>(memory.Buffer, 2, memory.Buffer.Length - 2)))
+            {
+                GetRequestData(request, writer);
+                int dataLength = writer.Index;
+                memory.Buffer[0] = (byte)((dataLength >> 8) & 0xff);
+                memory.Buffer[1] = (byte)(dataLength & 0xff);
+
+                //await client.Client.SendAsync(new ArraySegment<byte>(memory.Buffer, 0, dataLength + 2), SocketFlags.None).ConfigureAwait(false);
+                await stream.WriteAsync(memory.Buffer, 0, dataLength + 2, cancellationToken).ConfigureAwait(false);
+                await stream.FlushAsync(cancellationToken).ConfigureAwait(false);
+            }
+
+            if (!stream.CanRead)
+            {
+                // might retry
+                throw new TimeoutException();
+            }
+
+            cancellationToken.ThrowIfCancellationRequested();
+
+            var responses = new List<DnsResponseMessage>();
+
+            do
+            {
+                int length;
+                using (var lengthBuffer = new PooledBytes(2))
+                {
+                    int bytesReceived = 0, read;
+                    while ((bytesReceived += (read = await stream.ReadAsync(lengthBuffer.Buffer, bytesReceived, 2, cancellationToken).ConfigureAwait(false))) < 2)
+                    {
+                        if (read <= 0)
+                        {
+                            // disconnected, might retry
+                            throw new TimeoutException();
+                        }
+                    }
+
+                    length = lengthBuffer.Buffer[0] << 8 | lengthBuffer.Buffer[1];
+                }
+
+                if (length <= 0)
+                {
+                    // server signals close/disconnecting, might retry
+                    throw new TimeoutException();
+                }
+
+                using (var memory = new PooledBytes(length))
+                {
+                    int bytesReceived = 0, read;
+                    int readSize = length > 4096 ? 4096 : length;
+
+                    while (!cancellationToken.IsCancellationRequested
+                        && (bytesReceived += read = await stream.ReadAsync(memory.Buffer, bytesReceived, readSize, cancellationToken).ConfigureAwait(false)) < length)
+                    {
+                        if (read <= 0)
+                        {
+                            // disconnected
+                            throw new TimeoutException();
+                        }
+                        if (bytesReceived + readSize > length)
+                        {
+                            readSize = length - bytesReceived;
+
+                            if (readSize <= 0)
+                            {
+                                break;
+                            }
+                        }
+                    }
+
+                    DnsResponseMessage response = GetResponseMessage(new ArraySegment<byte>(memory.Buffer, 0, bytesReceived));
+
+                    responses.Add(response);
+                }
+            } while (stream.DataAvailable && !cancellationToken.IsCancellationRequested);
+
+            return DnsResponseMessage.Combine(responses);
+        }
+
+        private class ClientPool : IDisposable
+        {
+            private bool _disposedValue = false;
+            private readonly bool _enablePool;
+            private ConcurrentQueue<ClientEntry> _clients = new ConcurrentQueue<ClientEntry>();
+            private readonly IPEndPoint _endpoint;
+
+            public ClientPool(bool enablePool, IPEndPoint endpoint)
+            {
+                _enablePool = enablePool;
+                _endpoint = endpoint;
+            }
+
+            public async Task<ClientEntry> GetNextClient()
+            {
+                if (_disposedValue)
+                {
+                    throw new ObjectDisposedException(nameof(ClientPool));
+                }
+
+                ClientEntry entry = null;
+                if (_enablePool)
+                {
+                    while (entry == null && !TryDequeue(out entry))
+                    {
+                        entry = new ClientEntry(new TcpClient(_endpoint.AddressFamily) { LingerState = new LingerOption(true, 0) }, _endpoint);
+                        await entry.Client.ConnectAsync(_endpoint.Address, _endpoint.Port).ConfigureAwait(false);
+                    }
+                }
+                else
+                {
+                    entry = new ClientEntry(new TcpClient(_endpoint.AddressFamily), _endpoint);
+                    await entry.Client.ConnectAsync(_endpoint.Address, _endpoint.Port).ConfigureAwait(false);
+                }
+
+                return entry;
+            }
+
+            public void Enqueue(ClientEntry entry)
+            {
+                if (_disposedValue)
+                {
+                    throw new ObjectDisposedException(nameof(ClientPool));
+                }
+
+                if (entry == null)
+                {
+                    throw new ArgumentNullException(nameof(entry));
+                }
+
+                if (!entry.Client.Client.RemoteEndPoint.Equals(_endpoint))
+                {
+                    throw new ArgumentException("Invalid endpoint.");
+                }
+
+                // TickCount swap will be fine here as the entry just gets disposed and we'll create a new one starting at 0+ again, totally fine...
+                if (_enablePool && entry.Client.Connected && entry.StartMillis + entry.MaxLiveTime >= (Environment.TickCount & int.MaxValue))
+                {
+                    _clients.Enqueue(entry);
+                }
+                else
+                {
+                    // dispose the client and don't keep a reference
+                    entry.DisposeClient();
+                }
+            }
+
+            public bool TryDequeue(out ClientEntry entry)
+            {
+                if (_disposedValue)
+                {
+                    throw new ObjectDisposedException(nameof(ClientPool));
+                }
+
+                bool result;
+                while (result = _clients.TryDequeue(out entry))
+                {
+                    // validate the client before returning it
+                    if (entry.Client.Connected && entry.StartMillis + entry.MaxLiveTime >= (Environment.TickCount & int.MaxValue))
+                    {
+                        break;
+                    }
+                    else
+                    {
+                        entry.DisposeClient();
+                    }
+                }
+
+                return result;
+            }
+
+            protected virtual void Dispose(bool disposing)
+            {
+                if (!_disposedValue)
+                {
+                    if (disposing)
+                    {
+                        foreach (var entry in _clients)
+                        {
+                            entry.DisposeClient();
+                        }
+
+                        _clients = new ConcurrentQueue<ClientEntry>();
+                    }
+
+                    _disposedValue = true;
+                }
+            }
+
+            public void Dispose()
+            {
+                Dispose(true);
+            }
+
+            public class ClientEntry
+            {
+                public ClientEntry(TcpClient client, IPEndPoint endpoint)
+                {
+                    Client = client;
+                    Endpoint = endpoint;
+                }
+
+                public void DisposeClient()
+                {
+                    try
+                    {
+#if !NET45
+                        Client.Dispose();
+#else
+                        Client.Close();
+#endif
+                    }
+                    catch { }
+                }
+
+                public TcpClient Client { get; }
+
+                public IPEndPoint Endpoint { get; }
+
+                public int StartMillis { get; set; } = Environment.TickCount & int.MaxValue;
+
+                public int MaxLiveTime { get; set; } = 5000;
+            }
+        }
+    }
+}