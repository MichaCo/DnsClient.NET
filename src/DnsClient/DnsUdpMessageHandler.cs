﻿using System;
using System.Collections.Concurrent;
using System.Net;
using System.Net.Sockets;
using System.Threading;
using System.Threading.Tasks;
using DnsClient.Internal;

namespace DnsClient
{
    internal class DnsUdpMessageHandler : DnsMessageHandler
    {
        private const int MaxSize = 4096;

        public override DnsMessageHandleType Type { get; } = DnsMessageHandleType.UDP;

        public DnsUdpMessageHandler()
        {
        }

        public override DnsResponseMessage Query(
            IPEndPoint server,
            DnsRequestMessage request,
            TimeSpan timeout)
        {
            var udpClient = new UdpClient(server.AddressFamily);

            try
            {
                // -1 indicates infinite
                int timeoutInMillis = timeout.TotalMilliseconds >= int.MaxValue ? -1 : (int)timeout.TotalMilliseconds;
                udpClient.Client.ReceiveTimeout = timeoutInMillis;
                udpClient.Client.SendTimeout = timeoutInMillis;

                using (var writer = new DnsDatagramWriter())
                {
                    GetRequestData(request, writer);
                    udpClient.Client.SendTo(writer.Data.Array, writer.Data.Offset, writer.Data.Count, SocketFlags.None, server);
                }

                var readSize = udpClient.Available > MaxSize ? udpClient.Available : MaxSize;

                using (var memory = new PooledBytes(readSize))
                {
                    var received = udpClient.Client.Receive(memory.Buffer, 0, readSize, SocketFlags.None);

                    var response = GetResponseMessage(new ArraySegment<byte>(memory.Buffer, 0, received));

<<<<<<< HEAD
=======
                    ValidateResponse(request, response);

                    Enqueue(server.AddressFamily, udpClient);

>>>>>>> d56cb12b
                    return response;
                }
            }
            finally
            {
                try
                {
#if !NET45
                    udpClient.Dispose();
#else
                    udpClient.Close();
#endif
                }
                catch { }
            }
        }

        public override async Task<DnsResponseMessage> QueryAsync(
            IPEndPoint endpoint,
            DnsRequestMessage request,
            CancellationToken cancellationToken)
        {
            cancellationToken.ThrowIfCancellationRequested();

            var udpClient = new UdpClient(endpoint.AddressFamily);

            try
            {
                using var callback = cancellationToken.Register(() =>
                {
#if !NET45
                    udpClient.Dispose();
#else
                    udpClient.Close();
#endif
                });

                using (var writer = new DnsDatagramWriter())
                {
                    GetRequestData(request, writer);
                    await udpClient.SendAsync(writer.Data.Array, writer.Data.Count, endpoint).ConfigureAwait(false);
                }

                var readSize = udpClient.Available > MaxSize ? udpClient.Available : MaxSize;

                using (var memory = new PooledBytes(readSize))
                {
#if !NET45
                    int received = await udpClient.Client.ReceiveAsync(new ArraySegment<byte>(memory.Buffer), SocketFlags.None).ConfigureAwait(false);

                    var response = GetResponseMessage(new ArraySegment<byte>(memory.Buffer, 0, received));

#else
                    var result = await udpClient.ReceiveAsync().ConfigureAwait(false);

                    var response = GetResponseMessage(new ArraySegment<byte>(result.Buffer, 0, result.Buffer.Length));
#endif

<<<<<<< HEAD
=======
                    ValidateResponse(request, response);

                    Enqueue(endpoint.AddressFamily, udpClient);

>>>>>>> d56cb12b
                    return response;
                }
            }
            catch (SocketException se) when (se.SocketErrorCode == SocketError.OperationAborted)
            {
                throw new TimeoutException();
            }
            catch (ObjectDisposedException)
            {
                // we disposed it in case of a timeout request, lets indicate it actually timed out...
                throw new TimeoutException();
            }
            finally
            {
                try
                {
#if !NET45
                    udpClient.Dispose();
#else
                    udpClient.Close();
#endif
                }
                catch { }
            }
        }
    }
}<|MERGE_RESOLUTION|>--- conflicted
+++ resolved
@@ -46,13 +46,8 @@
 
                     var response = GetResponseMessage(new ArraySegment<byte>(memory.Buffer, 0, received));
 
-<<<<<<< HEAD
-=======
                     ValidateResponse(request, response);
 
-                    Enqueue(server.AddressFamily, udpClient);
-
->>>>>>> d56cb12b
                     return response;
                 }
             }
@@ -111,13 +106,8 @@
                     var response = GetResponseMessage(new ArraySegment<byte>(result.Buffer, 0, result.Buffer.Length));
 #endif
 
-<<<<<<< HEAD
-=======
                     ValidateResponse(request, response);
 
-                    Enqueue(endpoint.AddressFamily, udpClient);
-
->>>>>>> d56cb12b
                     return response;
                 }
             }
