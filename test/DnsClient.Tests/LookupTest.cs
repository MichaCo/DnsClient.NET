--- conflicted
+++ resolved
@@ -818,7 +818,6 @@
             Assert.NotNull(host.HostName);
         }
 
-<<<<<<< HEAD
         [Fact]
         public async Task Lookup_Query_CERT()
         {
@@ -842,8 +841,6 @@
             
         }
 
-=======
->>>>>>> f4dab145
         [Fact]
         public async Task GetHostEntry_ExampleSub()
         {
